import ast
from ast import NodeTransformer, Store, Load, Del
from pythonstan.utils import update_ctx, destructable, TempVarGenerator

# TODO: reorganize the contexts here


class ThreeAddressTransformer(NodeTransformer):
    tmp_gen = TempVarGenerator()

    def reset(self):
        self.tmp_gen = TempVarGenerator()
    
    def resolve_single_Assign(self, tgt, value, stmt):
        tblk, texp = self.visit(tgt)
        ass_blk = []
        if isinstance(texp, ast.Name):
            ins = ast.Assign(
                targets=[texp],
                value=value
            )
            ass_blk.append(ins)
        # unpacking cannot be desugarred in semantic level (because of the existence of iterator)
        # only the situation that both sides has equal length can be splitted
        elif destructable(texp) and destructable(value) \
                and len(texp.elts) == len(value.elts) \
                and (not any([x for x in value.elts if isinstance(x, ast.Starred)])):
            for t, v in zip(texp.elts, value.elts):
                if isinstance(t, ast.Name):
                    ins = ast.Assign(targets=[t], value=v)
                    ast.copy_location(ins, stmt)
                    ass_blk.append(ins)
                elif isinstance(t, ast.Starred):
                    v = ast.List(elts=[update_ctx(v, Load())], ctx=Load())
                    ins = ast.Assign(targets=[t.value], value=v)
                    ast.copy_location(ins, stmt)
                    ass_blk.append(ins)
                else:
                    tmp_l, tmp_s = self.tmp_gen()
                    ins1 = ast.Assign(targets=[tmp_s], value=v)
                    ast.copy_location(ins1, stmt)
                    ins2 = ast.Assign(targets=[t],value=tmp_l)
                    ast.copy_location(ins2, stmt)
                    ass_blk.extend([ins1, ins2])
        else:
            tmp_l, tmp_s = self.tmp_gen()
            ins1 = ast.Assign(targets=[tmp_s], value=value)
            ast.copy_location(ins1, stmt)
            ins2 = ast.Assign(targets=[texp], value=tmp_l)
            ast.copy_location(ins2, stmt)
            ass_blk.extend((ins1, ins2))
        tblk = ass_blk + tblk
        return tblk

    def split_expr(self, exp):
        blk, e = self.visit(exp)
        if not (isinstance(e, ast.Name) or isinstance(e, ast.Starred)): 
            tmp_l, tmp_s = self.tmp_gen()
            if hasattr(exp, 'ctx') and isinstance(exp.ctx, Store):
                # tmp = do(...); e = tmp; visit(exp)=e
                ins = ast.Assign(targets=[e], value=tmp_l)
                ast.copy_location(ins, exp)
                if isinstance(e, ast.Tuple) or isinstance(e, ast.List):
                    blk.insert(0, ins)  # assign after unpack
                else:
                    blk.append(ins)  # load object and then assign
                e = tmp_s
            else:
                # e=visit(exp); tmp=e; do(..., tmp, ...)
                ins = ast.Assign(targets=[tmp_s], value=e)
                ast.copy_location(ins, exp)
                blk.append(ins)
                e = tmp_l
        return blk, e
    
    def visit_stmt_list(self, stmts):
        blk = []
        if stmts is None:
            return blk
        for stmt in stmts:
            if isinstance(stmt, ast.expr):
                cur_blk, _ = self.split_expr(stmt)
                blk.extend(cur_blk)
            else:
                cur_blk = self.visit(stmt)
                blk.extend(cur_blk)
        return blk
    
    def visit_BinOp(self, node):
        lblk, lval = self.split_expr(node.left)
        rblk, rval = self.split_expr(node.right)
        ins = ast.BinOp(left=lval, op=node.op, right=rval)
        ast.copy_location(ins, node)
        return lblk + rblk, ins
    
    def visit_UnaryOp(self, node):
        blk, val = self.split_expr(node.operand)
        ins = ast.UnaryOp(operand=val, op=node.op)
        ast.copy_location(ins, node)
        return blk, ins
    
    def visit_BoolOp(self, node):
        blk, elts = None, []
        test_list = [self.visit(val) for val in node.values]
        tmp_l, tmp_s = self.tmp_gen()
        for tmp_blk, tmp_elt in test_list[::-1]:
            ass_ins = ast.Assign(targets=[tmp_s], value=tmp_elt)
            ast.copy_location(ass_ins, node)
            tmp_blk.append(ass_ins)
            if blk is not None:
                if isinstance(node.op, ast.And):
                    tmp_test = tmp_l
                elif isinstance(node.op, ast.Or):
                    tmp_test = ast.UnaryOp(op=ast.Not(), operand=tmp_l)
                else:
                    raise NotImplementedError("The op is not a bool op!")
                tmp_blk.append(ast.If(test=tmp_test, body=blk, orelse=[]))
            blk = tmp_blk
            elts.insert(0, tmp_elt)
        return blk, tmp_l
    
    def visit_IfExp(self, node):
        t_blk, t_val = self.split_expr(node.test)
        b_blk, b_val = self.split_expr(node.body)
        o_blk, o_val = self.split_expr(node.orelse)
        tmp_l, tmp_s = self.tmp_gen()
        b_ass = ast.Assign(targets=[tmp_s], value=b_val)
        ast.copy_location(b_ass, node.body)
        b_blk.append(b_ass)
        o_ass = ast.Assign(targets=[tmp_s], value=o_val)
        ast.copy_location(o_ass, node.orelse)
        o_blk.append(o_ass)
        ins = ast.If(test=t_val, body=b_blk, orelse=o_blk)
        ast.copy_location(ins, node)
        t_blk.append(ins)
        return t_blk, tmp_l
    
    def visit_Lambda(self, node):
        (f_load,) = self.tmp_gen(ctxs=[Load()])
        f_name = f_load.id
        blk = []
        new_func = ast.FunctionDef(
            name=f_name,
            args=node.args,
            body=[ast.Return(value=node.body)],
            decorator_list=[])
        blk.extend(self.visit_FunctionDef(new_func))
        return blk, f_load
    
    def visit_NamedExpr(self, node):
        AGGRESSIVE = True
        if AGGRESSIVE:
            v_blk, v_elt = self.visit(node.value)
            t_blk, t_elt = self.visit(node.target)
            ins = ast.Assign(targets=[t_elt], value=v_elt)
            ast.copy_location(ins, node)
            return v_blk + t_blk + [ins], v_elt
        else:
            v_blk, v_elt = self.split_expr(node.value)
            t_blk, t_elt = self.visit(node.target)
            ins = ast.NamedExpr(target=t_elt, value=v_elt)
            ast.copy_location(ins, node)
            return v_blk + t_blk, ins
    
    def visit_Tuple(self, node):
        blk, elts = [], []
        for old_elt in node.elts:
            tmp_blk, tmp_elt = self.split_expr(old_elt)
            blk.extend(tmp_blk)
            elts.append(tmp_elt)
        exp = ast.Tuple(elts=elts, ctx=node.ctx)
        ast.copy_location(exp, node)
        return blk, exp
    
    def visit_List(self, node):
        blk, elts = [], []
        for old_elt in node.elts:
            tmp_blk, tmp_elt = self.split_expr(old_elt)
            blk.extend(tmp_blk)
            elts.append(tmp_elt)
        exp = ast.List(elts=elts, ctx=node.ctx)
        ast.copy_location(exp, node)
        return blk, exp
    
    def visit_Set(self, node):
        blk, elts = [], []
        for old_elt in node.elts:
            tmp_blk, tmp_elt = self.split_expr(old_elt)
            blk.extend(tmp_blk)
            elts.append(tmp_elt)
        exp = ast.Set(elts=elts)
        ast.copy_location(exp, node)
        return blk, exp
    
    def visit_Dict(self, node):
        blk, keys, values = [], [], []
        for k, v in zip(node.keys, node.values):
            if k is not None:
                k_blk, k_elt = self.split_expr(k)
                blk.extend(k_blk)
                keys.append(k_elt)
            else:
                keys.append(None)
            v_blk, v_elt = self.split_expr(v)
            blk.extend(v_blk)
            values.append(v_elt)
        exp = ast.Dict(keys=keys, values=values)
        ast.copy_location(exp, node)
        return blk, exp
    
    def visit_ListComp(self, node):
        return [], node

    def visit_SetComp(self, node):
        return [], node
    
    def visit_GeneratorExp(self, node):
        return [], node

    def visit_DictComp(self, node):
        return [], node
    
    def visit_comprehension(self, node):
        return [], node
    
    def visit_Await(self, node):
        blk, elt = self.visit(node.value)
        exp = ast.Await(value=elt)
        ast.copy_location(exp, node)
        return blk, exp
    
    def visit_Yield(self, node):
        blk, elt = [], None
        if node.value is not None:
            blk, elt = self.visit(node.value)
        exp = ast.Yield(value=elt)
        ast.copy_location(exp, node)
        return blk, exp

    def visit_YieldFrom(self, node):
        blk, elt = self.visit(node.value)
        exp = ast.YieldFrom(value=elt)
        ast.copy_location(exp, node)
        return blk, exp
    
    def visit_BoolOp(self, node):
        blk, elts = None, []
        test_list = [self.visit(val) for val in node.values]
        tmp_l, tmp_s = self.tmp_gen()
        for tmp_blk, tmp_elt in test_list[::-1]:
            ass_ins = ast.Assign(targets=[tmp_s], value=tmp_elt)
            ast.copy_location(ass_ins, node)
            tmp_blk.append(ass_ins)
            if blk is not None:
                if isinstance(node.op, ast.And):
                    tmp_test = tmp_l
                elif isinstance(node.op, ast.Or):
                    tmp_test = ast.UnaryOp(op=ast.Not(), operand=tmp_l)
                else:
                    raise NotImplementedError("The op is not a bool op!")
                tmp_blk.append(ast.If(test=tmp_test, body=blk, orelse=[]))
            blk = tmp_blk
            elts.insert(0, tmp_elt)
        return blk, tmp_l

    def visit_Compare(self, node):
        blk, elts = None, []
        values = [node.left] + node.comparators
        test_list = [self.split_expr(val) for val in values]
        tmp_l, tmp_s = self.tmp_gen()
        for i in range(len(test_list) - 1, -1, -1):
            tmp_blk, tmp_elt = test_list[i]
            if i > 0:
                _, lhs_elt = test_list[i - 1]
                tmp_test = ast.Compare(left=lhs_elt,
                                       ops=[node.ops[i - 1]],
                                       comparators=[tmp_elt])
                ass_ins = ast.Assign(targets=[tmp_s], value=tmp_test)
                ast.copy_location(ass_ins, node)
                tmp_blk.append(ass_ins)
                if blk is not None:
                    tmp_blk.append(ast.If(test=tmp_l, body=blk, orelse=[]))
            else:
                tmp_blk.extend(blk)
            blk = tmp_blk
            elts.insert(0, tmp_elt)
        return blk, tmp_l

    def visit_Call(self, node):
        blk, args, keywords = [], [], []
        func_blk, func_elt = self.split_expr(node.func)
        blk.extend(func_blk)
        for arg in node.args:
            arg_blk, arg_elt = self.split_expr(arg)
            blk.extend(arg_blk)
            args.append(arg_elt)
        for kw in node.keywords:
            v_blk, v_elt = self.split_expr(kw.value)
            new_kw = ast.keyword(arg=kw.arg, value=v_elt)
            blk.extend(v_blk)
            keywords.append(new_kw)
        tmp_l, tmp_s = self.tmp_gen()
        ins = ast.Assign(
            targets=[tmp_s],
            value=ast.Call(func=func_elt, args=args, keywords=keywords))
        blk.append(ins)
        return blk, tmp_l
    
    def visit_FormattedValue(self, node):
        blk, v = self.split_expr(node.value)
        fv = ast.FormattedValue(value=v,
                                conversion=node.conversion,
                                format_spec=node.format_spec)
        ast.copy_location(fv, node)
        return blk, fv

    def visit_JoinedStr(self, node):
        # return [], node
        blk, values = [], []
        for v in node.values:
            tmp_blk, tmp_v = self.visit(v)
            values.append(tmp_v)
            blk.extend(tmp_blk)
        jstr = ast.JoinedStr(values=values)
        ast.copy_location(jstr, node)
        return blk, jstr

    def visit_Name(self, node):
        return [], node
        
    def visit_Constant(self, node):
        return [], node

    def visit_Starred(self, node):
        blk, elt = self.split_expr(node.value)
        exp = ast.Starred(value=elt, ctx=node.ctx)
        ast.copy_location(exp, node)
        return blk, exp

    def visit_Attribute(self, node):
        blk, elt = self.split_expr(node.value)
        exp = ast.Attribute(value=elt, attr=node.attr, ctx=node.ctx)
        ast.copy_location(exp, node)
        return blk, exp
    
    def visit_Subscript(self, node):
        if isinstance(node.slice, ast.Slice):
            s_blk, s_elt = self.visit(node.slice)
        else:
            s_blk, s_elt = self.split_expr(node.slice)
        v_blk, v_elt = self.split_expr(node.value)
        exp = ast.Subscript(value=v_elt, slice=s_elt, ctx=node.ctx)
        ast.copy_location(exp, node)
        return v_blk + s_blk, exp

    def visit_Slice(self, node):
        blk = []
        lower, upper, step = None, None, None
        if node.lower is not None:
            l_blk, lower = self.split_expr(node.lower)
            blk.extend(l_blk)
        if node.upper is not None:
            u_blk, upper = self.split_expr(node.upper)
            blk.extend(u_blk)
        if node.step is not None:
            s_blk, step = self.split_expr(node.step)
            blk.extend(s_blk)
        exp = ast.Slice(lower=lower, upper=upper, step=step)
        ast.copy_location(exp, node)
        return blk, exp

    def visit_Return(self, node):
        blk, v = [], None
        if node.value is not None:
            blk, v = self.split_expr(node.value)
        stmt = ast.Return(value=v)
        ast.copy_location(stmt, node)
        blk.append(stmt)
        return blk
    
    def visit_Delete(self, node):
        blk = []
        for tgt in node.targets:
            tmp_blk, tmp_elt = self.split_expr(tgt)
            stmt = ast.Delete(targets=[tmp_elt])
            ast.copy_location(stmt, tgt)
            blk.extend(tmp_blk)
            blk.append(stmt)
        return blk

    def visit_AugAssign(self, node):
        expand_stmt = ast.Assign(
            targets=[node.target],
            value=ast.BinOp(
                left=update_ctx(node.target, Load()),
                op=node.op,
                right=node.value))
        ast.copy_location(expand_stmt, node)
        return self.visit(expand_stmt)

    def visit_Assign(self, node):
        tgts = node.targets
        blk, exp = self.visit(node.value)
        for tgt in tgts[::-1]:
            tblk = self.resolve_single_Assign(tgt, exp, node)
            blk.extend(tblk)
        return blk

    def visit_AnnAssign(self, node):
        blk, v_elt = self.visit(node.value)
        if node.simple == 1:
            ins1 = ast.AnnAssign(target=node.target,
                                 annotation=node.annotation,
                                 simple=1)
            ast.copy_location(ins1, node)
            ins2 = ast.Assign(targets=[node.target],
                              value=v_elt)
            ast.copy_location(ins2, node)
            blk.extend([ins1, ins2])
        else:
            tmp_blk, tmp_t = self.split_expr(node.target)
            ins1 = ast.AnnAssign(target=tmp_t,
                                 annotation=node.annotation,
                                 simple=1)
            ast.copy_location(ins1, node)
            ins2 = ast.Assign(targets=[tmp_t],
                              value=v_elt)
            ast.copy_location(ins2, node)
            blk.extend([ins1, ins2])
            blk.extend(tmp_blk)
        return blk
    
    def visit_For(self, node):
        body = []
        iter_blk, iter_val = self.split_expr(node.iter)
        body.extend(iter_blk)
        tmp_l, tmp_s = self.tmp_gen()
        ass_blk = self.resolve_single_Assign(node.target, tmp_l, node.iter)
        b_blk = self.visit_stmt_list(node.body)
        ass_blk.extend(b_blk)
        o_blk = self.visit_stmt_list(node.orelse)
        for_stmt = ast.For(target=tmp_s,
                           iter=iter_val,
                           body=ass_blk,
                           orelse=o_blk,
                           type_comment=node.type_comment)
        ast.copy_location(for_stmt, node)
        body.append(for_stmt)
        return body
    
    def visit_AsyncFor(self, node):
        body = []
        iter_blk, iter_val = self.split_expr(node.iter)
        body.extend(iter_blk)
        tmp_l, tmp_s = self.tmp_gen()
        ass_blk = self.resolve_single_Assign(node.target, tmp_l, node.iter)
        b_blk = self.visit_stmt_list(node.body)
        ass_blk.extend(b_blk)
        o_blk = self.visit_stmt_list(node.orelse)
        for_stmt = ast.AsyncFor(target=tmp_s,
                           iter=iter_val,
                           body=ass_blk,
                           orelse=o_blk,
                           type_comment=node.type_comment)
        ast.copy_location(for_stmt, node)
        body.append(for_stmt)
        return body

    def visit_While(self, node):
        t_blk, test_elt = self.split_expr(node.test)
        b_blk = self.visit_stmt_list(node.body)
        o_blk = self.visit_stmt_list(node.orelse)
        ins = ast.While(test=test_elt, body=b_blk, orelse=o_blk)
        ast.copy_location(ins, node)
        t_blk.append(ins)
        return t_blk

    def visit_If(self, node):
        t_blk, t_val = self.split_expr(node.test)
        b_blk = self.visit_stmt_list(node.body)
        o_blk = self.visit_stmt_list(node.orelse)
        ins = ast.If(test=t_val, body=b_blk, orelse=o_blk)
        ast.copy_location(ins, node)
        t_blk.append(ins)
        return t_blk
    
    def visit_With(self, node):
        items = []
        for item in node.items:
            ctx_blk, ctx_e = self.split_expr(item.context_expr)
            tmp_l, tmp_s = self.tmp_gen()
            with_blk = self.resolve_single_Assign(
                item.optional_vars, tmp_l, item)
            items.append((ctx_blk, ctx_e, tmp_s, with_blk))
        blk = self.visit_stmt_list(node.body)

        for idx in range(len(items) - 1, -1, -1):
            print(idx)
            ctx_blk, ctx_e, tmp_s, with_blk = items[idx]
            with_blk.extend(blk)
            with_stmt = ast.With(
                items=[ast.withitem(
                    context_expr=ctx_e, optional_vars=tmp_s)],
                body=with_blk)
            ast.copy_location(with_stmt, node)
            blk = ctx_blk
            blk.append(with_stmt)
        return blk
    
<<<<<<< HEAD
    def visit_AsyncWith(self, node):
        items = []
        for item in node.items:
            ctx_blk, ctx_e = self.split_expr(item.context_expr)
            tmp_l, tmp_s = self.tmp_gen()
            with_blk = self.resolve_single_Assign(
                item.optional_vars, tmp_l, item)
            items.append((ctx_blk, ctx_e, tmp_s, with_blk))
        blk = self.visit_stmt_list(node.body)

        for idx in range(len(items) - 1, -1, -1):
            print(idx)
            ctx_blk, ctx_e, tmp_s, with_blk = items[idx]
            with_blk.extend(blk)
            with_stmt = ast.AsyncWith(
                items=[ast.withitem(
                    context_expr=ctx_e, optional_vars=tmp_s)],
                body=with_blk)
            ast.copy_location(with_stmt, node)
            blk = ctx_blk
            blk.append(with_stmt)
=======
    def visit_Raise(self, node):
        blk = []
        e_elt, c_elt = None, None
        if node.exc is not None:
            e_blk, e_elt = self.split_expr(node.exc)
            blk.append(e_blk)
        if node.cause is not None:
            c_blk, c_elt = self.split_expr(node.cause)
            blk.append(c_blk)
        ins = ast.Raise(exc=e_elt, cause=c_elt)
        ast.copy_location(ins, node)
        return ins
    
    def visit_Try(self, node):
        handlers = []
        for old_handler in node.handlers:
            handler = ast.ExceptHandler(
                type=old_handler.type,
                name=old_handler.name,
                body=self.visit_stmt_list(old_handler.body))
            ast.copy_location(handler, old_handler)
            handlers.append(handler)
        ins = ast.Try(
            body=self.visit_stmt_list(node.body),
            handlers=handlers,
            orelse=self.visit_stmt_list(node.orelse),
            finalbody=self.visit_stmt_list(node.finalbody))
        ast.copy_location(ins, node)
        return ins

    def visit_Assert(self, node):
        blk = []
        t_blk, t_elt = self.split_expr(node.test)
        m_blk, m_elt = [], None
        if node.msg is not None:
            m_blk, m_elt = self.split_expr(node.msg)
        blk.extend(t_blk)
        blk.extend(m_blk)
        tmp_l, tmp_s = self.tmp_gen()
        ins1 = ast.Assign(targets=[tmp_s],
                          value=ast.UnaryOp(op=ast.Not(), operand=t_elt))
        ast.copy_location(ins1, node.test)
        blk.append(ins1)
        err_l, err_s = self.tmp_gen()
        exc_l, exc_s = self.tmp_gen()
        ins2 = ast.If(
            test=tmp_l, 
            body=[
                ast.Assign(targets=[err_s],
                           value=ast.Name(id="AssertionError", ctx=Load())),
                ast.Assign(targets=[exc_s],
                           value=ast.Call(func=err_l, args=[m_elt], keywords=[])),
                ast.Raise(exc=exc_l)],
            orelse=[])
        ast.copy_location(ins2, node)
        blk.append(ins2)
        return blk
    
    def visit_stmt_list(self, stmts):
        blk = []
        if stmts is None:
            return blk
        for stmt in stmts:
            if isinstance(stmt, ast.expr):
                cur_blk, _ = self.split_expr(stmt)
                blk.extend(cur_blk)
            else:
                cur_blk = self.visit(stmt)
                if isinstance(cur_blk, list):
                    blk.extend(cur_blk)
                else:
                    blk.append(cur_blk)
>>>>>>> b477c9da
        return blk
    
    def visit_Match(self, node):
        # TODO: add support for pattern matching
        return node
    
    def visit_Raise(self, node):
        pass

    def visit_Try(self, node):
        pass

    def visit_TryStar(self, node):
        pass

    def visit_Assert(self, node):
        pass
    
    def visit_FunctionDef(self, node):
        ins = ast.FunctionDef(
            name=node.name,
            args=node.args,
            body=self.visit_stmt_list(node.body),
            decorator_list=node.decorator_list,
            returns=node.returns,
            type_comment=node.type_comment
        )
        ast.copy_location(ins, node)
        return [ins]
    
<<<<<<< HEAD
    def visit_AsyncFunctionDef(self, node):
        ins = ast.AsyncFunctionDef(
            name=node.name,
            args=node.args,
            body=self.visit_stmt_list(node.body),
            decorator_list=node.decorator_list,
            returns=node.returns,
            type_comment=node.type_comment
        )
        ast.copy_location(ins, node)
        return [ins]
=======
    def visit_Import(self, node):
        blk = []
        for alias in node.names:
            ins = ast.Import(names=[alias])
            ast.copy_location(ins, alias)
            blk.append(ins)
        return blk

    def visit_ImportFrom(self, node):
        blk = []
        for alias in node.names:
            ins = ast.ImportFrom(
                module=node.module,
                names=[alias],
                level=node.level)
            ast.copy_location(ins, alias)
            blk.append(ins)
        return blk
>>>>>>> b477c9da

    def visit_Expr(self, node):
        blk, _ = self.split_expr(node.value)
        return blk
    
    def visit_Global(self, node):
        blk = []
        for name in node.names:
            ins = ast.Global(names=[name])
            ast.copy_location(ins, node)
            blk.append(ins)
        return blk
    
    def visit_Nonlocal(self, node):
        blk = []
        for name in node.names:
            ins = ast.Nonlocal(names=[name])
            ast.copy_location(ins, node)
            blk.append(ins)
        return blk
    
    def visit_Pass(self, node):
        return node
    
    def visit_Break(self, node):
        return node
    
    def visit_Continue(self, node):
        return node
    
    def visit_Expression(self, node):
        expr = ast.Expression(body=self.visit_Expr(node.body))
        ast.copy_location(expr, node)
        return expr
    
    def visit_Module(self, node):
        mod = ast.Module(body=self.visit_stmt_list(node.body),
                         type_ignores=node.type_ignores)
        ast.copy_location(mod, node)
        return mod<|MERGE_RESOLUTION|>--- conflicted
+++ resolved
@@ -73,19 +73,6 @@
                 e = tmp_l
         return blk, e
     
-    def visit_stmt_list(self, stmts):
-        blk = []
-        if stmts is None:
-            return blk
-        for stmt in stmts:
-            if isinstance(stmt, ast.expr):
-                cur_blk, _ = self.split_expr(stmt)
-                blk.extend(cur_blk)
-            else:
-                cur_blk = self.visit(stmt)
-                blk.extend(cur_blk)
-        return blk
-    
     def visit_BinOp(self, node):
         lblk, lval = self.split_expr(node.left)
         rblk, rval = self.split_expr(node.right)
@@ -507,7 +494,6 @@
             blk.append(with_stmt)
         return blk
     
-<<<<<<< HEAD
     def visit_AsyncWith(self, node):
         items = []
         for item in node.items:
@@ -529,7 +515,7 @@
             ast.copy_location(with_stmt, node)
             blk = ctx_blk
             blk.append(with_stmt)
-=======
+
     def visit_Raise(self, node):
         blk = []
         e_elt, c_elt = None, None
@@ -602,24 +588,11 @@
                     blk.extend(cur_blk)
                 else:
                     blk.append(cur_blk)
->>>>>>> b477c9da
         return blk
     
     def visit_Match(self, node):
         # TODO: add support for pattern matching
         return node
-    
-    def visit_Raise(self, node):
-        pass
-
-    def visit_Try(self, node):
-        pass
-
-    def visit_TryStar(self, node):
-        pass
-
-    def visit_Assert(self, node):
-        pass
     
     def visit_FunctionDef(self, node):
         ins = ast.FunctionDef(
@@ -633,7 +606,6 @@
         ast.copy_location(ins, node)
         return [ins]
     
-<<<<<<< HEAD
     def visit_AsyncFunctionDef(self, node):
         ins = ast.AsyncFunctionDef(
             name=node.name,
@@ -645,7 +617,7 @@
         )
         ast.copy_location(ins, node)
         return [ins]
-=======
+
     def visit_Import(self, node):
         blk = []
         for alias in node.names:
@@ -664,7 +636,6 @@
             ast.copy_location(ins, alias)
             blk.append(ins)
         return blk
->>>>>>> b477c9da
 
     def visit_Expr(self, node):
         blk, _ = self.split_expr(node.value)
